--- conflicted
+++ resolved
@@ -175,11 +175,7 @@
 pub mod unified_cache;
 pub mod semantic_overlay;
 pub mod semantic_overlay_data;
-<<<<<<< HEAD
-pub mod screen_correction;
-=======
 pub mod color_names;
->>>>>>> ab4394ff
 
 // Test modules were moved to their respective implementation files
 #[cfg(test)]
@@ -208,13 +204,6 @@
 pub use unified_cache::{UnifiedColorCache, CachedColorResult};
 pub use semantic_overlay::{
     MunsellSpec, MunsellCartesian, SemanticOverlay, SemanticOverlayRegistry,
-<<<<<<< HEAD
-    semantic_overlay, matching_overlays, matching_overlays_ranked, matches_overlay, closest_overlay,
-    parse_hue_to_number, hue_number_to_string, parse_munsell_notation,
-};
-pub use semantic_overlay_data::{create_overlay_registry, get_registry};
-pub use screen_correction::{ScreenCorrector, correct_screen_color, predict_hue_correction};
-=======
     parse_hue_to_number, hue_number_to_string, parse_munsell_notation,
 };
 
@@ -232,7 +221,6 @@
     known_color_names, is_known_color, color_name_count,
 };
 
->>>>>>> ab4394ff
 // Note: General color conversions (RGB↔Hex↔Lab↔HSL↔HSV) are available via the palette crate
 // We only expose Munsell-specific conversions to avoid duplication
 
